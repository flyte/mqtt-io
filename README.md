<!--
***************************************************************************************
DO NOT EDIT README.md DIRECTLY, IT'S GENERATED FROM README.md.j2 USING generate_docs.py
***************************************************************************************
-->

# MQTT IO

[![Discord](https://img.shields.io/discord/713749043662290974.svg?label=Chat%20on%20Discord&logo=discord&logoColor=ffffff&color=7389D8&labelColor=6A7EC2)](https://discord.gg/gWyV9W4)

Exposes general purpose inputs and outputs (GPIO), hardware sensors and serial devices to an MQTT server. Ideal for single-board computers such as the Raspberry Pi.

Visit the [documentation](https://mqtt-io.app/) for more detailed information.

## Supported Hardware

Hardware support is provided by specific GPIO, Sensor and Stream modules. It's easy to add support for new hardware and the list is growing fast.

### GPIO Modules

  - Beaglebone GPIO (`beaglebone`)
  - Linux Kernel 4.8+ libgpiod (`gpiod`)
  - GPIO Zero (`gpiozero`)
  - MCP23017 IO expander (`mcp23017`)
  - Orange Pi GPIO (`orangepi`)
  - PCF8574 IO expander (`pcf8574`)
  - PCF8575 IO expander (`pcf8575`)
  - PiFace Digital IO 2 (`piface2`)
  - Raspberry Pi GPIO (`raspberrypi`)

### Sensors

  - ADS1x15 analog to digital converters (`ads1x15`)
  - AHT20 temperature and humidity sensor (`aht20`)
  - BH1750 light level sensor (`bh1750`)
  - BME280 temperature, humidity and pressure sensor (`bme280`)
  - BME680 temperature, humidity and pressure sensor (`bme680`)
  - DHT11/DHT22/AM2302 temperature and humidity sensors (`dht22`)
  - DS18S20/DS1822/DS18B20/DS1825/DS28EA00/MAX31850K temperature sensors (`ds18b`)
  - ENS160  digital multi-gas sensor with multiple IAQ data (TVOC, eCO2, AQI) (`ens160`)
<<<<<<< HEAD
  - FLOWSENSOR generic flow rate sensor like YF-S201, YF-DN50 or others (`flowsensor`)
  - FREQUENCYCOUNTER Counts pulses from GPIOs and return the frequency in Hz (`frequencycounterr`)
=======
  - FREQUENCYCOUNTER Counts pulses from GPIOs and return the frequency in Hz (`frequencycounterr`)
  - FLOWSENSOR generic flow rate sensor like YF-S201, YF-DN50 or others (`flowsensor`)
>>>>>>> 57b1b21f
  - HCSR04 ultrasonic range sensor (connected to the Raspberry Pi on-board GPIO) (`hcsr04`)
  - INA219 DC current sensor (`ina219`)
  - LM75 temperature sensor (`lm75`)
  - MCP3008 analog to digital converter (`mcp3008`)
  - ADXl345 3-axis accelerometer up to ±16g  (`adxl345`)
  - PMS5003 particulate sensor (`pms5003`)
  - SHT40/SHT41/SHT45 temperature and humidity sensors (`sht4x`)
  - TLSl2561 light level sensor (`tsl2561`)
<<<<<<< HEAD
  - VEML7700 light level sensor (`veml7700`)
=======
>>>>>>> 57b1b21f
  - YF-S201 flow rate sensor (`yfs201`)


### Streams

  - Serial port (`serial`)
  - PN532 NFC/RFID reader (`pn532`)

## Installation

_Requires Python 3.6+_

`pip3 install mqtt-io`

## Execution

`python3 -m mqtt_io config.yml`

## Configuration Example

Configuration is written in a YAML file which is passed as an argument to the server on startup.

See the [full configuration documentation](https://github.com/flyte/pi-mqtt-gpio/wiki/Configuration) for details.

The following example will configure the software to do the following:

- Publish MQTT messages on the `home/input/doorbell` topic when the doorbell is pushed and released.
- Subscribe to the MQTT topic `home/output/port_light/set` and change the output when messages are received on it.
- Periodically read the value of the LM75 sensor and publish it on the MQTT topic `home/sensor/porch_temperature`.
- Publish any data received on the `/dev/ttyUSB0` serial port to the MQTT topic `home/serial/alarm_system`.
- Subscribe to the MQTT topic `home/serial/alarm_system/send` and send any data received on that topic to the serial port.

```yaml
mqtt:
  host: localhost
  topic_prefix: home

# GPIO
gpio_modules:
  # Use the Raspberry Pi built-in GPIO
  - name: rpi
    module: raspberrypi

digital_inputs:
  # Pin 0 is an input connected to a doorbell button
  - name: doorbell
    module: rpi
    pin: 0

digital_outputs:
  # Pin 1 is an output connected to a light
  - name: porch_light
    module: rpi
    pin: 1

# Sensors
sensor_modules:
  # An LM75 sensor attached to the I2C bus
  - name: lm75_sensor
    module: lm75
    i2c_bus_num: 1
    chip_addr: 0x48
  # An INA219 sensor attached to the I2C bus
  - name: ina219_sensor
    module: ina219
    i2c_bus_num: 1
    chip_addr: 0x43


sensor_inputs:
  # lm75 - The configuration of the specific sensor value to use (LM75 only has temperature)
  - name: porch_temperature
    module: lm75_sensor
  # ina219 - The configuration of the specific sensor value to use (4 options for the ina219 sensor)
  - name: power
    type: power
    module: ina219_sensor
  - name: bus_voltage
    type: bus_voltage
    module: ina219_sensor
  - name: current
    type: current
    module: ina219_sensor
  - name: shunt_voltage
    type: shunt_voltage
    module: ina219_sensor

# Streams
stream_modules:
  # A serial port to communicate with the house alarm system
  - name: alarm_system
    module: serial
    device: /dev/ttyUSB0
    baud: 9600
```<|MERGE_RESOLUTION|>--- conflicted
+++ resolved
@@ -38,13 +38,8 @@
   - DHT11/DHT22/AM2302 temperature and humidity sensors (`dht22`)
   - DS18S20/DS1822/DS18B20/DS1825/DS28EA00/MAX31850K temperature sensors (`ds18b`)
   - ENS160  digital multi-gas sensor with multiple IAQ data (TVOC, eCO2, AQI) (`ens160`)
-<<<<<<< HEAD
-  - FLOWSENSOR generic flow rate sensor like YF-S201, YF-DN50 or others (`flowsensor`)
-  - FREQUENCYCOUNTER Counts pulses from GPIOs and return the frequency in Hz (`frequencycounterr`)
-=======
   - FREQUENCYCOUNTER Counts pulses from GPIOs and return the frequency in Hz (`frequencycounterr`)
   - FLOWSENSOR generic flow rate sensor like YF-S201, YF-DN50 or others (`flowsensor`)
->>>>>>> 57b1b21f
   - HCSR04 ultrasonic range sensor (connected to the Raspberry Pi on-board GPIO) (`hcsr04`)
   - INA219 DC current sensor (`ina219`)
   - LM75 temperature sensor (`lm75`)
@@ -53,10 +48,7 @@
   - PMS5003 particulate sensor (`pms5003`)
   - SHT40/SHT41/SHT45 temperature and humidity sensors (`sht4x`)
   - TLSl2561 light level sensor (`tsl2561`)
-<<<<<<< HEAD
   - VEML7700 light level sensor (`veml7700`)
-=======
->>>>>>> 57b1b21f
   - YF-S201 flow rate sensor (`yfs201`)
 
 
