--- conflicted
+++ resolved
@@ -1395,31 +1395,16 @@
                 if self.config["mqtt"].get("ha_discovery", {}).get("enabled"):
                     self._ha_discovery_announce()
 
-<<<<<<< HEAD
                 await asyncio.gather(*self.critical_tasks)
-=======
-                try:
-                    await asyncio.gather(*self.critical_tasks)
-                except asyncio.CancelledError:
-                    break
-                except Exception:  # pylint: disable=broad-except
-                    #_LOG.exception("Exception in critical task:")
-                    _LOG.error("Exception in critical task")
->>>>>>> fe3a5370
             except asyncio.CancelledError:
                 break
             except (MQTTException,MqttCodeError):
                 if reconnects_remaining is not None:
                     reconnect = reconnects_remaining > 0
                     reconnects_remaining -= 1
-<<<<<<< HEAD
                 _LOG.exception("Connection to MQTT broker failed")
             except Exception:  # pylint: disable=broad-except
                 _LOG.exception("Exception in critical task:")
-=======
-                #_LOG.exception("Connection to MQTT broker failed")
-                _LOG.error("Connection to MQTT broker failed")
->>>>>>> fe3a5370
 
             finally:
                 _LOG.debug("Clearing events and cancelling 'critical_tasks'")
