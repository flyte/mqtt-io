mqtt:
  host: test.mosquitto.org
  port: 1883
  user: ""
  password: ""
  topic_prefix: pimqttgpio/mydevice

gpio_modules:
  - name: raspberrypi
    module: raspberrypi

  - name: pcf8574
    module: pcf8574
    i2c_bus_num: 1
    chip_addr: 0x20

  - name: dev
    module: stdio
    cleanup: no

  - name: orangepi
    module: orangepi
    board: zero
    mode: board

sensor_modules:
  - name: lm75
    module: lm75
    i2c_bus_num: 1
    chip_addr: 0x48

  - name: ds18b22
    module: ds18b
    type: DS18S20
    address: 000803702e49

  - name: mhz19
    module: mhz19
    device: "/dev/ttyS1"
    range: 5000

digital_inputs:
  - name: button
    module: raspberrypi
    pin: 21
    on_payload: "ON"
    off_payload: "OFF"
    pullup: no
    pulldown: yes

  - name: button_left
    module: raspberrypi
    pin: 23
    interrupt_payload: "trigger"
    pullup: no
    pulldown: yes
    interrupt: falling
    bouncetime: 200

digital_outputs:
  - name: bell
    module: pcf8574
    pin: 5
    on_payload: "ON"
    off_payload: "OFF"
    initial: low

  - name: test
    module: dev
    pin: 1
    on_payload: "ON"
    off_payload: "OFF"

sensor_inputs:
  - name: temp_lm75
    module: lm75
    interval: 15
    digits: 4

  - name: temp_dsb18
    module: ds18b22
    interval: 10
    digits: 2

<<<<<<< HEAD
stream_modules:
  - name: mmwave_uart
    module: serial
    device: /dev/serial0
    baud: 115200
    delimiter: "\r\n"
    reset_before_read: True
    read_interval: 5
    timeout: 60
    ha_discovery:
      unique_id: mmwave_uart
      name: MMWave UART
=======
  - name: co2_mhz19
    module: mhz19
    interval: 30
    ha_discovery:
      name: CO2 MH-Z19
      device_class: carbon_dioxide
>>>>>>> e0405901
<|MERGE_RESOLUTION|>--- conflicted
+++ resolved
@@ -82,7 +82,6 @@
     interval: 10
     digits: 2
 
-<<<<<<< HEAD
 stream_modules:
   - name: mmwave_uart
     module: serial
@@ -95,11 +94,9 @@
     ha_discovery:
       unique_id: mmwave_uart
       name: MMWave UART
-=======
   - name: co2_mhz19
     module: mhz19
     interval: 30
     ha_discovery:
       name: CO2 MH-Z19
-      device_class: carbon_dioxide
->>>>>>> e0405901
+      device_class: carbon_dioxide