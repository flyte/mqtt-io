[bumpversion]
<<<<<<< HEAD
current_version = 2.4.1
=======
current_version = 2.4.0
>>>>>>> 0df4b2a9
commit = True
tag = True
tag_name = {new_version}
message = Bump version to {new_version}

[bumpversion:file:pyproject.toml]

[bumpversion:file:mqtt_io/__init__.py]<|MERGE_RESOLUTION|>--- conflicted
+++ resolved
@@ -1,14 +1,9 @@
 [bumpversion]
-<<<<<<< HEAD
 current_version = 2.4.1
-=======
-current_version = 2.4.0
->>>>>>> 0df4b2a9
 commit = True
 tag = True
 tag_name = {new_version}
 message = Bump version to {new_version}
 
 [bumpversion:file:pyproject.toml]
-
 [bumpversion:file:mqtt_io/__init__.py]