[bumpversion]
<<<<<<< HEAD
current_version = 2.4.2
=======
current_version = 2.4.1
>>>>>>> 6f8caf07
commit = True
tag = True
tag_name = {new_version}
message = Bump version to {new_version}

[bumpversion:file:pyproject.toml]

[bumpversion:file:mqtt_io/__init__.py]<|MERGE_RESOLUTION|>--- conflicted
+++ resolved
@@ -1,14 +1,9 @@
 [bumpversion]
-<<<<<<< HEAD
 current_version = 2.4.2
-=======
-current_version = 2.4.1
->>>>>>> 6f8caf07
 commit = True
 tag = True
 tag_name = {new_version}
 message = Bump version to {new_version}
 
 [bumpversion:file:pyproject.toml]
-
 [bumpversion:file:mqtt_io/__init__.py]